--- conflicted
+++ resolved
@@ -375,16 +375,6 @@
 
     async def commit(self) -> None:
         """
-<<<<<<< HEAD
-        Commit database changes and store collected events in outbox.
-
-        Implements simple two-phase commit:
-        1. Prepare phase: Validate events and database state
-        2. Commit phase: Atomically commit database and store events in outbox
-
-        Events are stored in outbox for eventual processing by background worker.
-        This eliminates split-brain scenarios where database commits but events fail.
-=======
         Commit database changes and publish collected events with enhanced coordination.
 
         Implements improved two-phase commit with transaction coordination:
@@ -394,7 +384,6 @@
 
         Events are published with transaction metadata to enable compensation
         if needed. Includes retry logic and better error recovery.
->>>>>>> e7dfec85
 
         Raises:
             TransactionError: If database commit fails
@@ -413,19 +402,11 @@
             # Phase 1: Prepare - validate state and events
             await self._prepare_commit()
 
-<<<<<<< HEAD
-            # Phase 2: Store events in outbox within same transaction
-            await self._store_events_in_outbox()
-
-            # Phase 3: Commit database changes (includes outbox events)
-            await self._commit_database_changes()
-=======
             # Phase 2: Commit database changes with coordination
             await self._commit_database_with_coordination()
 
             # Phase 3: Publish events with transaction coordination
             await self._publish_collected_events()
->>>>>>> e7dfec85
 
             # Phase 4: Finalize commit
             await self._finalize_commit()
@@ -441,11 +422,7 @@
 
             logger.info(
                 "Unit of Work committed successfully",
-<<<<<<< HEAD
-                events_stored=events_count,
-=======
                 events_published=events_count,
->>>>>>> e7dfec85
                 duration_seconds=commit_duration,
             )
 
