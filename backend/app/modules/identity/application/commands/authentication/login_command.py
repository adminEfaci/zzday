--- conflicted
+++ resolved
@@ -66,12 +66,9 @@
 from app.modules.identity.domain.interfaces.services.security.geolocation_service import (
     IGeolocationService,
 )
-<<<<<<< HEAD
-=======
 from app.modules.identity.domain.interfaces.services import (
     IDeviceFingerprintService,
 )
->>>>>>> 5d550efd
 from app.modules.identity.domain.services import (
     PasswordService,
     RiskAssessmentService,
