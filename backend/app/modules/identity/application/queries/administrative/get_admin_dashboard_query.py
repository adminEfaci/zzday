"""Get admin dashboard query implementation."""

from dataclasses import dataclass, field
from datetime import UTC, datetime, timedelta
from typing import Any

from app.core.cqrs import Query, QueryHandler
from app.core.infrastructure import UnitOfWork
from app.modules.identity.application.decorators import (
    rate_limit,
    require_permission,
    validate_request,
)
from app.modules.identity.application.dtos.response import AdminDashboardResponse
from app.modules.identity.domain.interfaces.repositories.audit_repository import (
    IAuditRepository,
)
from app.modules.identity.domain.interfaces.repositories.security_event_repository import (
    ISecurityRepository,
)
from app.modules.identity.domain.interfaces.repositories.session_repository import (
    ISessionRepository,
)
from app.modules.identity.domain.interfaces.repositories.user_repository import (
<<<<<<< HEAD
=======
from app.modules.identity.domain.interfaces.services import (
    IComplianceRepository,
)
>>>>>>> 5d550efd
    IUserRepository,
)


@dataclass
class GetAdminDashboardQuery(Query[AdminDashboardResponse]):
    """Query to get admin dashboard data."""
    
    include_realtime: bool = True
    include_alerts: bool = True
    time_range_hours: int = 24
    requester_permissions: list[str] = field(default_factory=list)


class GetAdminDashboardQueryHandler(QueryHandler[GetAdminDashboardQuery, AdminDashboardResponse]):
    """Handler for admin dashboard queries."""
    
    def __init__(
        self,
        uow: UnitOfWork,
        user_repository: IUserRepository,
        session_repository: ISessionRepository,
        audit_repository: IAuditRepository,
        security_repository: ISecurityRepository,
        compliance_repository: IComplianceRepository
    ):
        self.uow = uow
        self.user_repository = user_repository
        self.session_repository = session_repository
        self.audit_repository = audit_repository
        self.security_repository = security_repository
        self.compliance_repository = compliance_repository
    
    @rate_limit(max_calls=60, window_seconds=60)
    @require_permission("admin.dashboard.read")
    @validate_request
    async def handle(self, query: GetAdminDashboardQuery) -> AdminDashboardResponse:
        """Handle admin dashboard query."""
        
        async with self.uow:
            start_date = datetime.now(UTC) - timedelta(hours=query.time_range_hours)
            end_date = datetime.now(UTC)
            
            # Collect dashboard data in parallel where possible
            dashboard_data = {}
            
            # System overview
            dashboard_data["overview"] = await self._get_system_overview()
            
            # User statistics
            dashboard_data["users"] = await self._get_user_statistics(start_date, end_date)
            
            # Session information
            dashboard_data["sessions"] = await self._get_session_info()
            
            # Recent activity
            dashboard_data["recent_activity"] = await self._get_recent_activity(start_date)
            
            # Security summary
            dashboard_data["security"] = await self._get_security_summary(start_date, end_date)
            
            # Compliance status
            dashboard_data["compliance"] = await self._get_compliance_status()
            
            # Real-time data if requested
            if query.include_realtime:
                dashboard_data["realtime"] = await self._get_realtime_data()
            
            # Active alerts if requested
            if query.include_alerts:
                dashboard_data["alerts"] = await self._get_active_alerts()
            
            # Quick actions available
            dashboard_data["quick_actions"] = self._get_quick_actions(query.requester_permissions)
            
            return AdminDashboardResponse(
                overview=dashboard_data["overview"],
                users=dashboard_data["users"],
                sessions=dashboard_data["sessions"],
                recent_activity=dashboard_data["recent_activity"],
                security=dashboard_data["security"],
                compliance=dashboard_data["compliance"],
                realtime=dashboard_data.get("realtime", {}),
                alerts=dashboard_data.get("alerts", []),
                quick_actions=dashboard_data["quick_actions"],
                generated_at=datetime.now(UTC)
            )
    
    async def _get_system_overview(self) -> dict[str, Any]:
        """Get system overview statistics."""
        total_users = await self.user_repository.count_users({})
        active_users = await self.user_repository.count_active_users()
        
        # Calculate last 24h stats
        yesterday = datetime.now(UTC) - timedelta(days=1)
        new_users_24h = await self.user_repository.count_users({
            "created_at__gte": yesterday
        })
        
        return {
            "total_users": total_users,
            "active_users": active_users,
            "new_users_24h": new_users_24h,
            "system_status": "operational",  # This would check actual system health
            "last_backup": (datetime.now(UTC) - timedelta(hours=3)).isoformat(),  # Example
            "version": "1.0.0"
        }
    
    async def _get_user_statistics(
        self,
        start_date: datetime,
        end_date: datetime
    ) -> dict[str, Any]:
        """Get user statistics."""
        # User activity stats
        activity_stats = await self.audit_repository.get_user_activity_statistics(
            start_date,
            end_date
        )
        
        # User distribution by status
        total_users = await self.user_repository.count_users({})
        active_users = await self.user_repository.count_active_users()
        verified_users = await self.user_repository.count_users({"email_verified": True})
        mfa_enabled = await self.user_repository.count_users({"mfa_enabled": True})
        
        return {
            "total": total_users,
            "active": active_users,
            "inactive": total_users - active_users,
            "verified": verified_users,
            "unverified": total_users - verified_users,
            "mfa_enabled": mfa_enabled,
            "mfa_percentage": (mfa_enabled / total_users * 100) if total_users > 0 else 0,
            "activity_stats": activity_stats,
            "growth_trend": self._calculate_growth_trend(activity_stats)
        }
    
    async def _get_session_info(self) -> dict[str, Any]:
        """Get session information."""
        # Active sessions
        active_sessions = await self.session_repository.count_user_sessions(
            user_id=None,
            active_only=True
        )
        
        # Session statistics for last 24h
        yesterday = datetime.now(UTC) - timedelta(days=1)
        session_stats = await self.session_repository.get_session_statistics(
            yesterday,
            datetime.now(UTC)
        )
        
        return {
            "active": active_sessions,
            "created_24h": session_stats.get("total_created", 0),
            "expired_24h": session_stats.get("total_expired", 0),
            "average_duration_minutes": session_stats.get("avg_duration_minutes", 0),
            "peak_concurrent": session_stats.get("peak_concurrent", 0),
            "by_device_type": session_stats.get("device_types", {}),
            "geographic_distribution": session_stats.get("geographic", {})
        }
    
    async def _get_recent_activity(self, start_date: datetime) -> list[dict[str, Any]]:
        """Get recent activity feed."""
        # Get recent audit logs
        recent_logs = await self.audit_repository.search_logs({
            "start_date": start_date,
            "end_date": datetime.now(UTC)
        }, page=1, page_size=20)
        
        # Format for dashboard display
        activities = []
        for log in recent_logs.items[:10]:  # Limit to 10 most recent
            activities.append({
                "id": str(log.id),
                "timestamp": log.created_at.isoformat(),
                "action": log.action,
                "actor": str(log.actor_id) if log.actor_id else "system",
                "resource": f"{log.resource_type}:{log.resource_id}" if log.resource_id else log.resource_type,
                "ip_address": log.ip_address,
                "status": "success" if not log.details.get("error") else "failed"
            })
        
        return activities
    
    async def _get_security_summary(
        self,
        start_date: datetime,
        end_date: datetime
    ) -> dict[str, Any]:
        """Get security summary."""
        # Security events statistics
        security_stats = await self.security_repository.get_security_events_statistics(
            start_date,
            end_date
        )
        
        # Failed login attempts
        failed_logins = await self.audit_repository.count_failed_authentications(
            start_date,
            end_date
        )
        
        # Suspicious activities
        suspicious_count = await self.security_repository.count_suspicious_activities(
            start_date,
            end_date
        )
        
        # Risk distribution
        risk_dist = await self.security_repository.get_risk_distribution(
            start_date,
            end_date
        )
        
        return {
            "total_events": security_stats.get("total", 0),
            "failed_logins": failed_logins,
            "suspicious_activities": suspicious_count,
            "blocked_attempts": security_stats.get("blocked", 0),
            "risk_levels": risk_dist,
            "threat_level": self._calculate_overall_threat_level(security_stats),
            "recent_incidents": security_stats.get("recent_incidents", [])[:5]
        }
    
    async def _get_compliance_status(self) -> dict[str, Any]:
        """Get compliance status summary."""
        # Compliance violations in last 30 days
        thirty_days_ago = datetime.now(UTC) - timedelta(days=30)
        violations = await self.compliance_repository.count_violations(
            thirty_days_ago,
            datetime.now(UTC)
        )
        
        # Audit completion
        audits = await self.compliance_repository.count_audits(
            thirty_days_ago,
            datetime.now(UTC)
        )
        
        return {
            "status": "compliant" if violations == 0 else "issues_found",
            "violations_30d": violations,
            "audits_completed_30d": audits,
            "frameworks": {
                "gdpr": {"status": "compliant", "last_audit": "2024-01-15"},
                "hipaa": {"status": "compliant", "last_audit": "2024-01-10"},
                "sox": {"status": "pending_audit", "last_audit": "2023-12-01"}
            },
            "next_audit_due": (datetime.now(UTC) + timedelta(days=15)).isoformat()
        }
    
    async def _get_realtime_data(self) -> dict[str, Any]:
        """Get real-time data for live updates."""
        # This would connect to real-time data sources
        # For now, return current snapshot
        return {
            "active_users_now": await self.session_repository.count_user_sessions(
                user_id=None,
                active_only=True
            ),
            "requests_per_second": 42.5,  # Would come from monitoring
            "cpu_usage": 35.2,
            "memory_usage": 62.8,
            "last_updated": datetime.now(UTC).isoformat()
        }
    
    async def _get_active_alerts(self) -> list[dict[str, Any]]:
        """Get active system alerts."""
        alerts = []
        
        # Check for high failed login rate
        hour_ago = datetime.now(UTC) - timedelta(hours=1)
        failed_logins = await self.audit_repository.count_failed_authentications(
            hour_ago,
            datetime.now(UTC)
        )
        
        if failed_logins > 100:
            alerts.append({
                "id": "high_failed_logins",
                "severity": "warning",
                "title": "High Failed Login Rate",
                "message": f"{failed_logins} failed login attempts in the last hour",
                "timestamp": datetime.now(UTC).isoformat(),
                "actions": ["investigate", "block_ips"]
            })
        
        # Check for suspicious activities
        suspicious = await self.security_repository.count_suspicious_activities(
            hour_ago,
            datetime.now(UTC)
        )
        
        if suspicious > 10:
            alerts.append({
                "id": "suspicious_activity",
                "severity": "high",
                "title": "Elevated Suspicious Activity",
                "message": f"{suspicious} suspicious activities detected",
                "timestamp": datetime.now(UTC).isoformat(),
                "actions": ["review_logs", "enable_stricter_rules"]
            })
        
        return alerts
    
    def _get_quick_actions(self, permissions: list[str]) -> list[dict[str, Any]]:
        """Get available quick actions based on permissions."""
        actions = []
        
        if "admin.users.create" in permissions:
            actions.append({
                "id": "create_user",
                "label": "Create User",
                "icon": "user-plus",
                "action": "navigate:/admin/users/create"
            })
        
        if "admin.backup.execute" in permissions:
            actions.append({
                "id": "run_backup",
                "label": "Run Backup",
                "icon": "database",
                "action": "command:system.backup.run"
            })
        
        if "admin.security.manage" in permissions:
            actions.append({
                "id": "security_scan",
                "label": "Security Scan",
                "icon": "shield",
                "action": "command:security.scan.run"
            })
        
        if "admin.maintenance.manage" in permissions:
            actions.append({
                "id": "maintenance_mode",
                "label": "Maintenance Mode",
                "icon": "tools",
                "action": "command:maintenance.toggle"
            })
        
        return actions
    
    def _calculate_growth_trend(self, stats: dict[str, Any]) -> str:
        """Calculate user growth trend."""
        if "daily_new_users" in stats:
            daily_values = list(stats["daily_new_users"].values())
            if len(daily_values) >= 2:
                recent_avg = sum(daily_values[-3:]) / min(3, len(daily_values))
                older_avg = sum(daily_values[:-3]) / max(1, len(daily_values) - 3)
                
                if recent_avg > older_avg * 1.1:
                    return "increasing"
                if recent_avg < older_avg * 0.9:
                    return "decreasing"
        
        return "stable"
    
    def _calculate_overall_threat_level(self, security_stats: dict[str, Any]) -> str:
        """Calculate overall threat level."""
        severity_scores = {
            "critical": 100,
            "high": 50,
            "medium": 20,
            "low": 5
        }
        
        total_score = 0
        for severity, count in security_stats.get("by_severity", {}).items():
            total_score += severity_scores.get(severity, 0) * count
        
        if total_score >= 1000:
            return "critical"
        if total_score >= 500:
            return "high"
        if total_score >= 100:
            return "medium"
        return "low"<|MERGE_RESOLUTION|>--- conflicted
+++ resolved
@@ -22,12 +22,9 @@
     ISessionRepository,
 )
 from app.modules.identity.domain.interfaces.repositories.user_repository import (
-<<<<<<< HEAD
-=======
 from app.modules.identity.domain.interfaces.services import (
     IComplianceRepository,
 )
->>>>>>> 5d550efd
     IUserRepository,
 )
 
