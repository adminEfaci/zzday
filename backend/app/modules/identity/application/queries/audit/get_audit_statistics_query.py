"""
Get audit statistics query implementation.

Handles retrieval of comprehensive audit statistics including system-wide metrics,
compliance statistics, user behavior analytics, and security trend analysis.
"""

from dataclasses import dataclass, field
from datetime import UTC, datetime, timedelta
from enum import Enum
from typing import Any
from uuid import UUID

from app.core.cqrs import Query, QueryHandler
from app.core.infrastructure import UnitOfWork
from app.modules.identity.application.decorators import (
    rate_limit,
    require_permission,
    validate_request,
)
from app.modules.identity.application.dtos.response import AuditStatisticsResponse
from app.modules.identity.domain.enums import ComplianceFramework
from app.modules.identity.domain.exceptions import (
    AuditStatisticsError,
    InvalidStatisticsParametersError,
    UnauthorizedAccessError,
)
from app.modules.identity.domain.interfaces.repositories.audit_repository import (
    IAuditRepository,
)
from app.modules.identity.domain.interfaces.repositories.security_event_repository import (
    ISecurityRepository,
)
from app.modules.identity.domain.interfaces.repositories.session_repository import (
    ISessionRepository,
)
from app.modules.identity.domain.interfaces.repositories.user_repository import (
<<<<<<< HEAD
=======
from app.modules.identity.domain.interfaces.services import (
    IComplianceRepository,
)
>>>>>>> 5d550efd
    IUserRepository,
)


class StatisticsScope(Enum):
    """Scope of audit statistics to generate."""
    SYSTEM_WIDE = "system_wide"
    DEPARTMENT = "department"
    USER_GROUP = "user_group"
    APPLICATION = "application"
    RESOURCE_TYPE = "resource_type"
    COMPLIANCE_FRAMEWORK = "compliance_framework"


class StatisticsType(Enum):
    """Types of statistics to generate."""
    ACTIVITY_SUMMARY = "activity_summary"
    SECURITY_METRICS = "security_metrics"
    COMPLIANCE_METRICS = "compliance_metrics"
    USER_BEHAVIOR = "user_behavior"
    TREND_ANALYSIS = "trend_analysis"
    RISK_ANALYSIS = "risk_analysis"
    PERFORMANCE_METRICS = "performance_metrics"
    COMPARATIVE_ANALYSIS = "comparative_analysis"


class TimeGranularity(Enum):
    """Time granularity for statistical analysis."""
    HOURLY = "hourly"
    DAILY = "daily"
    WEEKLY = "weekly"
    MONTHLY = "monthly"
    QUARTERLY = "quarterly"
    YEARLY = "yearly"


@dataclass
class GetAuditStatisticsQuery(Query[AuditStatisticsResponse]):
    """Query to retrieve audit statistics."""
    
    # Time range
    start_date: datetime
    end_date: datetime
    requester_id: UUID

    time_granularity: TimeGranularity = TimeGranularity.DAILY
    
    # Scope and filters
    scope: StatisticsScope = StatisticsScope.SYSTEM_WIDE
    statistics_types: list[StatisticsType] | None = None
    
    # Entity filters
    user_ids: list[UUID] | None = None
    department_ids: list[UUID] | None = None
    application_ids: list[str] | None = None
    resource_types: list[str] | None = None
    compliance_frameworks: list[ComplianceFramework] | None = None
    
    # Analysis options
    include_trends: bool = True
    include_comparisons: bool = False
    include_predictions: bool = False
    include_benchmarks: bool = False
    comparison_period: int | None = None  # Days for comparison
    
    # Aggregation options
    group_by_user: bool = False
    group_by_department: bool = False
    group_by_application: bool = False
    group_by_risk_level: bool = False
    
    # Output options
    include_charts: bool = False
    include_raw_data: bool = False
    export_format: str | None = None
    
    # Performance options
    use_cached_data: bool = True
    cache_duration_hours: int = 1
    
    # Access control
    requester_permissions: list[str] = field(default_factory=list)


class GetAuditStatisticsQueryHandler(QueryHandler[GetAuditStatisticsQuery, AuditStatisticsResponse]):
    """Handler for audit statistics queries."""
    
    def __init__(
        self,
        uow: UnitOfWork,
        audit_repository: IAuditRepository,
        user_repository: IUserRepository,
        session_repository: ISessionRepository,
        security_repository: ISecurityRepository,
        compliance_repository: IComplianceRepository
    ):
        self.uow = uow
        self.audit_repository = audit_repository
        self.user_repository = user_repository
        self.session_repository = session_repository
        self.security_repository = security_repository
        self.compliance_repository = compliance_repository
    
    @rate_limit(max_calls=20, window_seconds=3600)
    @require_permission("audit.statistics.read")
    @validate_request
    async def handle(self, query: GetAuditStatisticsQuery) -> AuditStatisticsResponse:
        """Handle audit statistics query."""
        
        try:
            async with self.uow:
                # Validate access permissions
                await self._validate_statistics_access(query)
                
                # Validate and normalize time range
                await self._validate_time_range(query)
                
                # Check for cached data if enabled
                cached_result = None
                if query.use_cached_data:
                    cached_result = await self._get_cached_statistics(query)
                    if cached_result:
                        return cached_result
                
                # Initialize statistics types if not specified
                if not query.statistics_types:
                    query.statistics_types = [
                        StatisticsType.ACTIVITY_SUMMARY,
                        StatisticsType.SECURITY_METRICS,
                        StatisticsType.USER_BEHAVIOR
                    ]
                
                # Generate requested statistics
                statistics = {}
                
                if StatisticsType.ACTIVITY_SUMMARY in query.statistics_types:
                    statistics["activity_summary"] = await self._generate_activity_summary(query)
                
                if StatisticsType.SECURITY_METRICS in query.statistics_types:
                    statistics["security_metrics"] = await self._generate_security_metrics(query)
                
                if StatisticsType.COMPLIANCE_METRICS in query.statistics_types:
                    statistics["compliance_metrics"] = await self._generate_compliance_metrics(query)
                
                if StatisticsType.USER_BEHAVIOR in query.statistics_types:
                    statistics["user_behavior"] = await self._generate_user_behavior_statistics(query)
                
                if StatisticsType.TREND_ANALYSIS in query.statistics_types:
                    statistics["trend_analysis"] = await self._generate_trend_analysis(query)
                
                if StatisticsType.RISK_ANALYSIS in query.statistics_types:
                    statistics["risk_analysis"] = await self._generate_risk_analysis(query)
                
                if StatisticsType.PERFORMANCE_METRICS in query.statistics_types:
                    statistics["performance_metrics"] = await self._generate_performance_metrics(query)
                
                if StatisticsType.COMPARATIVE_ANALYSIS in query.statistics_types:
                    statistics["comparative_analysis"] = await self._generate_comparative_analysis(query)
                
                # Generate time series data
                time_series = await self._generate_time_series_data(query)
                
                # Generate comparison data if requested
                comparison_data = None
                if query.include_comparisons and query.comparison_period:
                    comparison_data = await self._generate_comparison_data(query)
                
                # Generate predictions if requested
                predictions = None
                if query.include_predictions:
                    predictions = await self._generate_predictions(query, time_series)
                
                # Generate benchmarks if requested
                benchmarks = None
                if query.include_benchmarks:
                    benchmarks = await self._generate_benchmarks(query)
                
                # Generate charts if requested
                charts = None
                if query.include_charts:
                    charts = await self._generate_charts(query, statistics, time_series)
                
                # Include raw data if requested
                raw_data = None
                if query.include_raw_data:
                    raw_data = await self._get_raw_data(query)
                
                # Generate summary insights
                insights = await self._generate_insights(statistics, time_series)
                
                # Prepare export data if requested
                export_data = None
                if query.export_format:
                    export_data = await self._prepare_export_data(
                        statistics, time_series, query.export_format
                    )
                
                result = AuditStatisticsResponse(
                    time_range={
                        "start_date": query.start_date,
                        "end_date": query.end_date,
                        "granularity": query.time_granularity.value,
                        "duration_days": (query.end_date - query.start_date).days
                    },
                    scope=query.scope.value,
                    statistics=statistics,
                    time_series=time_series,
                    comparison_data=comparison_data,
                    predictions=predictions,
                    benchmarks=benchmarks,
                    insights=insights,
                    charts=charts,
                    raw_data=raw_data,
                    export_data=export_data,
                    generated_at=datetime.now(UTC),
                    cache_info={
                        "cached": False,
                        "cache_duration_hours": query.cache_duration_hours
                    }
                )
                
                # Cache the result if enabled
                if query.use_cached_data:
                    await self._cache_statistics(query, result)
                
                return result
                
        except Exception as e:
            raise AuditStatisticsError(f"Failed to generate audit statistics: {e!s}") from e
    
    async def _validate_statistics_access(self, query: GetAuditStatisticsQuery) -> None:
        """Validate user has appropriate permissions for statistics access."""
        
        # Check basic statistics read permission
        if "audit.statistics.read" not in query.requester_permissions:
            raise UnauthorizedAccessError("Insufficient permissions for audit statistics")
        
        # Check scope-specific permissions
        if query.scope == StatisticsScope.SYSTEM_WIDE:
            if "audit.statistics.system_wide" not in query.requester_permissions:
                raise UnauthorizedAccessError("No permission for system-wide statistics")
        
        # Check compliance statistics access
        if (StatisticsType.COMPLIANCE_METRICS in (query.statistics_types or []) or
            query.compliance_frameworks):
            if "compliance.statistics" not in query.requester_permissions:
                raise UnauthorizedAccessError("No permission for compliance statistics")
        
        # Check advanced analytics permissions
        advanced_features = [
            query.include_predictions,
            query.include_benchmarks,
            StatisticsType.RISK_ANALYSIS in (query.statistics_types or [])
        ]
        
        if any(advanced_features):
            if "audit.advanced_analytics" not in query.requester_permissions:
                raise UnauthorizedAccessError("No permission for advanced analytics")
    
    async def _validate_time_range(self, query: GetAuditStatisticsQuery) -> None:
        """Validate and normalize time range parameters."""
        
        if query.start_date >= query.end_date:
            raise InvalidStatisticsParametersError("Start date must be before end date")
        
        # Limit maximum time range based on granularity
        max_days_by_granularity = {
            TimeGranularity.HOURLY: 7,
            TimeGranularity.DAILY: 90,
            TimeGranularity.WEEKLY: 365,
            TimeGranularity.MONTHLY: 1095,  # 3 years
            TimeGranularity.QUARTERLY: 2190,  # 6 years
            TimeGranularity.YEARLY: 3650  # 10 years
        }
        
        max_days = max_days_by_granularity.get(query.time_granularity, 90)
        actual_days = (query.end_date - query.start_date).days
        
        if actual_days > max_days:
            raise InvalidStatisticsParametersError(
                f"Time range of {actual_days} days exceeds maximum of {max_days} days for {query.time_granularity.value} granularity"
            )
    
    async def _generate_activity_summary(self, query: GetAuditStatisticsQuery) -> dict[str, Any]:
        """Generate activity summary statistics."""
        
        # Get basic activity counts
        total_activities = await self.audit_repository.count_activities(
            query.start_date, query.end_date
        )
        
        # Get activity breakdown by type
        activity_breakdown = await self.audit_repository.get_activity_breakdown_by_type(
            query.start_date, query.end_date
        )
        
        # Get user activity statistics
        user_activity_stats = await self.audit_repository.get_user_activity_statistics(
            query.start_date, query.end_date
        )
        
        # Get resource access statistics
        resource_stats = await self.audit_repository.get_resource_access_statistics(
            query.start_date, query.end_date
        )
        
        # Calculate daily averages
        days = max((query.end_date - query.start_date).days, 1)
        daily_average = total_activities / days
        
        return {
            "total_activities": total_activities,
            "daily_average": daily_average,
            "activity_breakdown": activity_breakdown,
            "unique_users_active": user_activity_stats.get("unique_users", 0),
            "total_sessions": user_activity_stats.get("total_sessions", 0),
            "unique_resources_accessed": resource_stats.get("unique_resources", 0),
            "top_activities": await self._get_top_activities(query),
            "peak_activity_hours": await self._get_peak_activity_hours(query)
        }
    
    async def _generate_security_metrics(self, query: GetAuditStatisticsQuery) -> dict[str, Any]:
        """Generate security-related metrics."""
        
        # Get security events
        security_events = await self.security_repository.get_security_events_statistics(
            query.start_date, query.end_date
        )
        
        # Get failed authentication attempts
        failed_auth = await self.audit_repository.count_failed_authentications(
            query.start_date, query.end_date
        )
        
        # Get privilege escalation events
        privilege_escalations = await self.audit_repository.count_privilege_escalations(
            query.start_date, query.end_date
        )
        
        # Get suspicious activities
        suspicious_activities = await self.security_repository.count_suspicious_activities(
            query.start_date, query.end_date
        )
        
        # Get risk distribution
        risk_distribution = await self.security_repository.get_risk_distribution(
            query.start_date, query.end_date
        )
        
        return {
            "total_security_events": security_events.get("total", 0),
            "security_event_breakdown": security_events.get("breakdown", {}),
            "failed_authentication_attempts": failed_auth,
            "privilege_escalation_events": privilege_escalations,
            "suspicious_activities": suspicious_activities,
            "risk_distribution": risk_distribution,
            "security_incidents_created": await self._count_security_incidents(query),
            "threat_detection_alerts": await self._count_threat_alerts(query)
        }
    
    async def _generate_compliance_metrics(self, query: GetAuditStatisticsQuery) -> dict[str, Any]:
        """Generate compliance-related metrics."""
        
        compliance_metrics = {}
        
        # If specific frameworks are requested, analyze them
        frameworks = query.compliance_frameworks or [
            ComplianceFramework.GDPR,
            ComplianceFramework.HIPAA,
            ComplianceFramework.SOX
        ]
        
        for framework in frameworks:
            framework_metrics = await self.compliance_repository.get_compliance_metrics(
                framework, query.start_date, query.end_date
            )
            compliance_metrics[framework.value] = framework_metrics
        
        # Get overall compliance statistics
        compliance_violations = await self.compliance_repository.count_violations(
            query.start_date, query.end_date
        )
        
        compliance_audits = await self.compliance_repository.count_audits(
            query.start_date, query.end_date
        )
        
        return {
            "framework_metrics": compliance_metrics,
            "total_compliance_violations": compliance_violations,
            "compliance_audits_performed": compliance_audits,
            "data_retention_compliance": await self._check_data_retention_compliance(query),
            "access_review_compliance": await self._check_access_review_compliance(query)
        }
    
    async def _generate_user_behavior_statistics(self, query: GetAuditStatisticsQuery) -> dict[str, Any]:
        """Generate user behavior statistics."""
        
        # Get login patterns
        login_patterns = await self.audit_repository.get_login_patterns(
            query.start_date, query.end_date
        )
        
        # Get session statistics
        session_stats = await self.session_repository.get_session_statistics(
            query.start_date, query.end_date
        )
        
        # Get user activity patterns
        activity_patterns = await self.audit_repository.get_user_activity_patterns(
            query.start_date, query.end_date
        )
        
        # Get location analysis
        location_analysis = await self.audit_repository.get_location_analysis(
            query.start_date, query.end_date
        )
        
        return {
            "login_patterns": login_patterns,
            "session_statistics": session_stats,
            "activity_patterns": activity_patterns,
            "location_analysis": location_analysis,
            "device_usage_patterns": await self._analyze_device_usage_patterns(query),
            "time_of_day_analysis": await self._analyze_time_of_day_patterns(query)
        }
    
    async def _generate_trend_analysis(self, query: GetAuditStatisticsQuery) -> dict[str, Any]:
        """Generate trend analysis."""
        
        # Get activity trends
        activity_trends = await self.audit_repository.get_activity_trends(
            query.start_date, query.end_date, query.time_granularity
        )
        
        # Get security trends
        security_trends = await self.security_repository.get_security_trends(
            query.start_date, query.end_date, query.time_granularity
        )
        
        # Get user engagement trends
        user_trends = await self.user_repository.get_user_engagement_trends(
            query.start_date, query.end_date, query.time_granularity
        )
        
        return {
            "activity_trends": activity_trends,
            "security_trends": security_trends,
            "user_engagement_trends": user_trends,
            "growth_metrics": await self._calculate_growth_metrics(query),
            "seasonal_patterns": await self._identify_seasonal_patterns(query)
        }
    
    async def _generate_risk_analysis(self, query: GetAuditStatisticsQuery) -> dict[str, Any]:
        """Generate risk analysis statistics."""
        
        # Get risk distribution
        risk_distribution = await self.security_repository.get_detailed_risk_distribution(
            query.start_date, query.end_date
        )
        
        # Get risk trends
        risk_trends = await self.security_repository.get_risk_trends(
            query.start_date, query.end_date, query.time_granularity
        )
        
        # Get top risk factors
        top_risk_factors = await self.security_repository.get_top_risk_factors(
            query.start_date, query.end_date
        )
        
        return {
            "risk_distribution": risk_distribution,
            "risk_trends": risk_trends,
            "top_risk_factors": top_risk_factors,
            "risk_mitigation_effectiveness": await self._analyze_risk_mitigation(query),
            "emerging_risks": await self._identify_emerging_risks(query)
        }
    
    async def _generate_performance_metrics(self, query: GetAuditStatisticsQuery) -> dict[str, Any]:
        """Generate performance-related metrics."""
        
        # Get system performance metrics
        system_metrics = await self.audit_repository.get_system_performance_metrics(
            query.start_date, query.end_date
        )
        
        # Get audit performance metrics
        audit_metrics = await self.audit_repository.get_audit_performance_metrics(
            query.start_date, query.end_date
        )
        
        return {
            "system_performance": system_metrics,
            "audit_performance": audit_metrics,
            "data_processing_metrics": await self._get_data_processing_metrics(query),
            "storage_metrics": await self._get_storage_metrics(query)
        }
    
    async def _generate_comparative_analysis(self, query: GetAuditStatisticsQuery) -> dict[str, Any]:
        """Generate comparative analysis."""
        
        if not query.comparison_period:
            return {}
        
        # Calculate comparison period
        comparison_start = query.start_date - timedelta(days=query.comparison_period)
        comparison_end = query.start_date
        
        # Get current period data
        current_data = await self.audit_repository.get_summary_statistics(
            query.start_date, query.end_date
        )
        
        # Get comparison period data
        comparison_data = await self.audit_repository.get_summary_statistics(
            comparison_start, comparison_end
        )
        
        # Calculate changes
        changes = {}
        for key in current_data:
            if key in comparison_data:
                current_val = current_data[key]
                comparison_val = comparison_data[key]
                if comparison_val > 0:
                    change_pct = ((current_val - comparison_val) / comparison_val) * 100
                    changes[key] = {
                        "current": current_val,
                        "previous": comparison_val,
                        "change_percentage": change_pct,
                        "change_direction": "increase" if change_pct > 0 else "decrease"
                    }
        
        return {
            "comparison_period": {
                "start": comparison_start,
                "end": comparison_end,
                "duration_days": query.comparison_period
            },
            "changes": changes,
            "significant_changes": await self._identify_significant_changes(changes)
        }
    
    async def _generate_time_series_data(self, query: GetAuditStatisticsQuery) -> dict[str, Any]:
        """Generate time series data based on granularity."""
        
        time_series = await self.audit_repository.get_time_series_data(
            query.start_date, query.end_date, query.time_granularity
        )
        
        return {
            "granularity": query.time_granularity.value,
            "data_points": time_series,
            "interpolated": await self._interpolate_missing_points(time_series),
            "smoothed": await self._apply_smoothing(time_series)
        }
    
    # Helper methods (placeholder implementations)
    async def _get_cached_statistics(self, query: GetAuditStatisticsQuery) -> AuditStatisticsResponse | None:
        """Get cached statistics if available."""
        return None
    
    async def _cache_statistics(self, query: GetAuditStatisticsQuery, result: AuditStatisticsResponse) -> None:
        """Cache statistics result."""
    
    async def _generate_comparison_data(self, query: GetAuditStatisticsQuery) -> dict[str, Any]:
        """Generate comparison data for the specified period."""
        return {}
    
    async def _generate_predictions(self, query: GetAuditStatisticsQuery, time_series: dict[str, Any]) -> dict[str, Any]:
        """Generate predictions based on historical data."""
        return {"forecast_days": 7, "predicted_activities": 1000}
    
    async def _generate_benchmarks(self, query: GetAuditStatisticsQuery) -> dict[str, Any]:
        """Generate benchmark comparisons."""
        return {"industry_average": 500, "percentile": 75}
    
    async def _generate_charts(self, query: GetAuditStatisticsQuery, statistics: dict[str, Any], time_series: dict[str, Any]) -> dict[str, Any]:
        """Generate chart data."""
        return {"chart_type": "line", "data_url": "/charts/audit_statistics"}
    
    async def _get_raw_data(self, query: GetAuditStatisticsQuery) -> dict[str, Any]:
        """Get raw data if requested."""
        return {"raw_events": 100, "data_size_mb": 2.5}
    
    async def _generate_insights(self, statistics: dict[str, Any], time_series: dict[str, Any]) -> list[str]:
        """Generate insights from the statistics."""
        return [
            "Activity levels are within normal range",
            "Security events have decreased by 15%",
            "User engagement is trending upward"
        ]
    
    async def _prepare_export_data(self, statistics: dict[str, Any], time_series: dict[str, Any], export_format: str) -> dict[str, Any]:
        """Prepare statistics for export."""
        return {
            "format": export_format,
            "content": f"Audit statistics in {export_format} format",
            "filename": f"audit_statistics_{datetime.now(UTC).strftime('%Y%m%d_%H%M%S')}.{export_format}"
        }
    
    # Additional placeholder methods
    async def _get_top_activities(self, query: GetAuditStatisticsQuery) -> list[dict[str, Any]]:
        return [{"activity": "login", "count": 500}, {"activity": "data_access", "count": 300}]
    
    async def _get_peak_activity_hours(self, query: GetAuditStatisticsQuery) -> list[int]:
        return [9, 10, 14, 15]
    
    async def _count_security_incidents(self, query: GetAuditStatisticsQuery) -> int:
        return 5
    
    async def _count_threat_alerts(self, query: GetAuditStatisticsQuery) -> int:
        return 25
    
    async def _check_data_retention_compliance(self, query: GetAuditStatisticsQuery) -> dict[str, Any]:
        return {"compliant": True, "violations": 0}
    
    async def _check_access_review_compliance(self, query: GetAuditStatisticsQuery) -> dict[str, Any]:
        return {"compliant": True, "overdue_reviews": 2}
    
    async def _analyze_device_usage_patterns(self, query: GetAuditStatisticsQuery) -> dict[str, Any]:
        return {"mobile": 40, "desktop": 60}
    
    async def _analyze_time_of_day_patterns(self, query: GetAuditStatisticsQuery) -> dict[str, Any]:
        return {"peak_hours": [9, 10, 14, 15], "low_hours": [22, 23, 0, 1]}
    
    async def _calculate_growth_metrics(self, query: GetAuditStatisticsQuery) -> dict[str, Any]:
        return {"user_growth": 5.2, "activity_growth": 8.1}
    
    async def _identify_seasonal_patterns(self, query: GetAuditStatisticsQuery) -> dict[str, Any]:
        return {"patterns": ["increased_activity_weekdays", "decreased_activity_holidays"]}
    
    async def _analyze_risk_mitigation(self, query: GetAuditStatisticsQuery) -> dict[str, Any]:
        return {"effectiveness": 85.5, "improvements": ["enhanced_monitoring"]}
    
    async def _identify_emerging_risks(self, query: GetAuditStatisticsQuery) -> list[str]:
        return ["credential_stuffing_increase", "unusual_access_patterns"]
    
    async def _get_data_processing_metrics(self, query: GetAuditStatisticsQuery) -> dict[str, Any]:
        return {"processing_time_ms": 250, "throughput": 1000}
    
    async def _get_storage_metrics(self, query: GetAuditStatisticsQuery) -> dict[str, Any]:
        return {"storage_used_gb": 125.5, "growth_rate": 2.3}
    
    async def _identify_significant_changes(self, changes: dict[str, Any]) -> list[str]:
        return ["login_failures_increased", "data_access_decreased"]
    
    async def _interpolate_missing_points(self, time_series: list[dict[str, Any]]) -> list[dict[str, Any]]:
        return time_series
    
    async def _apply_smoothing(self, time_series: list[dict[str, Any]]) -> list[dict[str, Any]]:
        return time_series<|MERGE_RESOLUTION|>--- conflicted
+++ resolved
@@ -35,12 +35,9 @@
     ISessionRepository,
 )
 from app.modules.identity.domain.interfaces.repositories.user_repository import (
-<<<<<<< HEAD
-=======
 from app.modules.identity.domain.interfaces.services import (
     IComplianceRepository,
 )
->>>>>>> 5d550efd
     IUserRepository,
 )
 
