--- conflicted
+++ resolved
@@ -32,12 +32,9 @@
     ISecurityRepository,
 )
 from app.modules.identity.domain.interfaces.repositories.user_repository import (
-<<<<<<< HEAD
-=======
 from app.modules.identity.domain.interfaces.services import (
     IComplianceRepository,
 )
->>>>>>> 5d550efd
     IUserRepository,
 )
 
