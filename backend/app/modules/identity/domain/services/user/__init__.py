"""
User Domain Services

Domain services specific to user operations.
"""

from .authentication_service import AuthenticationService
from .factory_service import UserFactory
from .mfa_service import MFAService
from .notification_service import NotificationService
from .password_service import PasswordService
from .preference_service import PreferenceService
from .profile_service import ProfileService
from .registration_service import RegistrationService

# Additional user services (previously prefixed with NEW_)
from .user_authentication_service import UserAuthenticationService as UserAuthService
from .user_contact_service import UserContactService
from .user_domain_service import (
    PasswordPolicy,
    RiskCalculationPolicy,
    UserDomainService,
)
from .user_permission_service import UserPermissionService
from .user_security_service import UserSecurityService as UserSecService

__all__ = [
    'AuthenticationService',
    'MFAService',
    'NotificationService',
    'PasswordPolicy',
    'PasswordService',
    'PreferenceService',
    'ProfileService',
    'RegistrationService',
    'RiskCalculationPolicy',
    'UserDomainService',
<<<<<<< HEAD
    'UserFactory',
=======
    
    # Additional user services (previously prefixed with NEW_)
    'UserAuthService',
    'UserContactService',
    'UserPermissionService',
    'UserSecService',
>>>>>>> 2f8f8f52
]<|MERGE_RESOLUTION|>--- conflicted
+++ resolved
@@ -35,14 +35,10 @@
     'RegistrationService',
     'RiskCalculationPolicy',
     'UserDomainService',
-<<<<<<< HEAD
-    'UserFactory',
-=======
     
     # Additional user services (previously prefixed with NEW_)
     'UserAuthService',
     'UserContactService',
     'UserPermissionService',
     'UserSecService',
->>>>>>> 2f8f8f52
 ]